--- conflicted
+++ resolved
@@ -2,15 +2,9 @@
   "compilerOptions": {
     /* Basic Options */
     "incremental": true,
-<<<<<<< HEAD
     "target": "es6",                          /* Specify ECMAScript target version: 'ES3' (default), 'ES5', 'ES2015', 'ES2016', 'ES2017','ES2018' or 'ESNEXT'. */
     "module": "commonjs",                     /* Specify module code generation: 'none', 'commonjs', 'amd', 'system', 'umd', 'es2015', or 'ESNext'. */
     "lib": ["esnext", "dom"],                        /* Specify library files to be included in the compilation. */
-=======
-    "target": "es5",                          /* Specify ECMAScript target version: 'ES3' (default), 'ES5', 'ES2015', 'ES2016', 'ES2017','ES2018' or 'ESNEXT'. */
-    "module": "es6",                          /* Specify module code generation: 'none', 'commonjs', 'amd', 'system', 'umd', 'es2015', or 'ESNext'. */
-    "lib": ["esnext"],                        /* Specify library files to be included in the compilation. */
->>>>>>> afdf4ba8
     "allowJs": true,                          /* Allow javascript files to be compiled. */
     "checkJs": true,                          /* Report errors in .js files. */
     "sourceMap": true,                        /* Generates corresponding '.map' file. */
